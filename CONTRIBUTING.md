--- conflicted
+++ resolved
@@ -78,16 +78,12 @@
  * caching
 
 ### Introduction
-<<<<<<< HEAD
 Compared to DiscordGo, DisGord does not focus on having a minimalistic implementation. DisGord hopes to simplify development and give developers a very configurable system. The goal is to support everything that DiscordGo does, and on top of that; helper functions, methods, cache replacement algorithms, event channels, etc.
-=======
-Compared to DiscordGo, DisGord does not focus on having a minimalistic implementation that should represent the discord docs. Mostly because this isn't possible (eg. setting default values in REST requests). DisGord hopes to simplify development and give developers a very configurable system. The goal is to support everything that DiscordGo does, and ontop of that; helper functions, methods, cache replacement algorithms, event channels, etc.
->>>>>>> 57dbd4d0
+
 
 ### Design Decisions
 DisGord should handle events, REST, voice, caching; these can be split into separate logical parts. Because of this DisGord must have an event driven architecture to support events and voice. REST methods should be written idiomatic, reusing code for readability is acceptable: I want these methods to stay flexible for future changes, and there might be requirements to directly change the json data. Lastly, caching should be done behind the scenes. Any REST calls, and incoiming events should go through the cache before the dev/user gets access to the data.
 
-<<<<<<< HEAD
 The only reason locking is provided with the Discord structures is to allow the developer to synchronize their objects in a natural way. DisGord used to have the pro-actor pattern which required the use of locking, and back when that was replaced with the reactor pattern I saw more benefits of keeping the locking option than leaving it. Developers that don't want locking at all, can completely disable them using build constraints for a more performance oriented application.
 
 #### Caching
@@ -98,10 +94,10 @@
 Each repository has their own demultiplexer for events and each handler is a unique method in the naming scheme of `onEventName(data []byte) (updated interface{}, err error)`. The handlers should do copying on their own to support immutability, this is to stop interacting with the object in cache as soon as possible such that new events can be handled. Each handler should also be able to run in parallel with other repositories for the same event and handle flags that lets the developer decide if heap allocations are necessary.
 
 Events should always be read from cache, not the actual raw data from discord. This is to ensure that the user has complete objects which gives them a better experience.
-=======
+
 #### Event Handlers (functions and channels)
 > Also known as listeners/callbacks, but are named handlers to stay close to the reactor pattern naming conventions.
->>>>>>> 57dbd4d0
+
 
 > Handlers are both functions and channels in DisGord.
 
