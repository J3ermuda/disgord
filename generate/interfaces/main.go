--- conflicted
+++ resolved
@@ -278,13 +278,9 @@
 	case "uint", "uint8", "uint16", "uint32", "uint64":
 		result = "0"
 	case "float32", "float64":
-<<<<<<< HEAD
 		result = "0.0"
-=======
-		result = "0"
 	case "Snowflake", "snowflake.ID", "snowflake.Snowflake", "depalias.Snowflake":
 		result = "0"
->>>>>>> 57dbd4d0
 	case "string":
 		result = ""
 		success = true
