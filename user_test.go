--- conflicted
+++ resolved
@@ -4,11 +4,8 @@
 	"fmt"
 	"io/ioutil"
 	"testing"
-<<<<<<< HEAD
-=======
 
 	"github.com/andersfylling/disgord/internal/util"
->>>>>>> e83ec2f5
 )
 
 func verifyUserMashaller(t *testing.T, file string) {
@@ -16,11 +13,7 @@
 	check(err, t)
 
 	user := User{}
-<<<<<<< HEAD
-	err = Unmarshal(data, &user)
-=======
 	err = util.Unmarshal(data, &user)
->>>>>>> e83ec2f5
 	check(err, t)
 }
 
