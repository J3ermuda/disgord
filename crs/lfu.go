--- conflicted
+++ resolved
@@ -93,10 +93,10 @@
 	if len(list.nilTable) > 0 {
 		key = list.nilTable[len(list.nilTable)-1]
 		list.nilTable = list.nilTable[:len(list.nilTable)-1]
-		list.items[key] = *newItem
+		list.items[key] = newItem
 	} else {
 		key = len(list.items)
-		list.items = append(list.items, *newItem)
+		list.items = append(list.items, newItem)
 	}
 	list.table[id] = key
 	list.size++
@@ -123,14 +123,10 @@
 }
 
 // Get get an content from the list.
-<<<<<<< HEAD
-
-=======
->>>>>>> d6d99a1c
 func (list *LFU) Get(id Snowflake) (ret *LFUItem, exists bool) {
 	var key int
 	if key, exists = list.table[id]; exists && key != -1 {
-		ret = &list.items[key]
+		ret = list.items[key]
 		ret.increment()
 		list.hits++
 	} else {
